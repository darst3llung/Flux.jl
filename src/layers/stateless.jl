<<<<<<< HEAD
using CuArrays
using NNlib: logsoftmax, logσ

# Cost functions

mse(ŷ, y) = sum((ŷ .- y).^2) * 1 // length(y)

_crossentropy(ŷ::AbstractVecOrMat, y::AbstractVecOrMat, weight::Nothing) =
  -sum(y .* log.(ŷ)) * 1 // size(y, 2)

_crossentropy(ŷ::AbstractVecOrMat, y::AbstractVecOrMat, weight::Union{Number, AbstractVector}) =
  _crossentropy(ŷ, y.*weight, nothing)

function crossentropy(ŷ::AbstractVecOrMat, y::AbstractVecOrMat; weight=nothing, label_smoothing=zero(eltype(y)))
  if !iszero(label_smoothing)
    y = y .* (1 - label_smoothing) .+ label_smoothing* 1 // size(y, 1)
  end
  return _crossentropy(ŷ, y, weight)
end

function logitcrossentropy(logŷ::AbstractVecOrMat, y::AbstractVecOrMat; weight = 1, label_smoothing=zero(eltype(y)))
  if !iszero(label_smoothing)
    y = y .* (1 - label_smoothing) .+ label_smoothing* 1 // size(y, 1)
  end
  return -sum(y .* logsoftmax(logŷ) .* weight) * 1 // size(y, 2)
end

"""
    binarycrossentropy(ŷ, y; ϵ=eps(ŷ), label_smoothing=zero(y))

Return `-y*log(ŷ + ϵ) - (1-y)*log(1-ŷ + ϵ)`. The ϵ term provides numerical stability.
`label_smoothing` can provide better generalization and continuity to the loss function.

    julia> binarycrossentropy.(σ.([-1.1491, 0.8619, 0.3127]), [1, 1, 0.])
    3-element Array{Float64,1}:
    1.4244
    0.352317
    0.86167
"""
function binarycrossentropy(ŷ, y; ϵ=eps(ŷ), label_smoothing=zero(y))
  if !iszero(label_smoothing)
    y = y*(1 - label_smoothing) + label_smoothing*1//2
  end
  return -y*log(ŷ + ϵ) - (1 - y)*log(1 - ŷ + ϵ)
end

# Re-definition to fix interaction with CuArrays.
CuArrays.@cufunc function binarycrossentropy(ŷ, y; ϵ=eps(ŷ), label_smoothing=zero(y))
  if !iszero(label_smoothing)
    y = y*(1 - label_smoothing) + label_smoothing*1//2
  end
  return -y*log(ŷ + ϵ) - (1 - y)*log(1 - ŷ + ϵ)
end
=======
"""
    flatten(x::AbstractArray)
>>>>>>> 6e931632

Reshape arbitrarly-shaped input into a matrix-shaped output
preserving the last dimension size.
Equivalent to `reshape(x, :, size(x)[end])`.
"""
<<<<<<< HEAD
    logitbinarycrossentropy(logŷ, y)

`logitbinarycrossentropy(logŷ, y)` is mathematically equivalent to `binarycrossentropy(σ(logŷ), y)`
but it is more numerically stable.
`label_smoothing` can provide better generalization and continuity to the loss function.

    julia> logitbinarycrossentropy.([-1.1491, 0.8619, 0.3127], [1, 1, 0.])
    3-element Array{Float64,1}:
     1.4244
     0.352317
     0.86167
"""
function logitbinarycrossentropy(logŷ, y; label_smoothing=zero(y))
  if !iszero(label_smoothing)
    y = y*(1 - label_smoothing) + label_smoothing*1//2
  end
  return (1 - y)*logŷ - logσ(logŷ)
end

# Re-definition to fix interaction with CuArrays.

CuArrays.@cufunc function logitbinarycrossentropy(logŷ, y; label_smoothing=zero(y))
  if !iszero(label_smoothing)
    y = y*(1 - label_smoothing) + label_smoothing*1//2
  end
  return (1 - y)*logŷ - logσ(logŷ)
end

"""
    normalise(x::AbstractArray; dims=1)

Normalises `x` to mean 0 and standard deviation 1, across the dimensions given by `dims`. Defaults to normalising over columns.

    julia> a = reshape(collect(1:9), 3, 3)
    3×3 Array{Int64,2}:
     1  4  7
     2  5  8
     3  6  9

    julia> normalise(a)
    3×3 Array{Float64,2}:
     -1.22474  -1.22474  -1.22474
      0.0       0.0       0.0
      1.22474   1.22474   1.22474

    julia> normalise(a, dims=2)
    3×3 Array{Float64,2}:
     -1.22474  0.0  1.22474
     -1.22474  0.0  1.22474
     -1.22474  0.0  1.22474
"""
function normalise(x::AbstractArray; dims=1)
  μ′ = mean(x, dims = dims)
  σ′ = std(x, dims = dims, mean = μ′, corrected=false)
  return (x .- μ′) ./ σ′
end

"""
    kldivergence(ŷ, y)
KLDivergence is a measure of how much one probability distribution is different from the other.
It is always non-negative and zero only when both the distributions are equal everywhere.
[KL Divergence](https://en.wikipedia.org/wiki/Kullback%E2%80%93Leibler_divergence).
"""
function kldivergence(ŷ, y)
  entropy = sum(y .* log.(y)) *1 //size(y,2)
  cross_entropy = crossentropy(ŷ, y)
  return entropy + cross_entropy
=======
function flatten(x::AbstractArray)
  return reshape(x, :, size(x)[end])
>>>>>>> 6e931632
end

"""
    normalise(x; dims=ndims(x), ϵ=1e-5)

Normalise `x` to mean 0 and standard deviation 1 across the dimension(s) given by `dims`.
Per default, `dims` is the last dimension. 
`ϵ` is a small additive factor added to the denominator for numerical stability.
"""
function normalise(x::AbstractArray; dims=ndims(x), ϵ=ofeltype(x, 1e-5))
  μ = mean(x, dims=dims)
    #   σ = std(x, dims=dims, mean=μ, corrected=false) # use this when Zygote#478 gets merged
  σ = std(x, dims=dims, corrected=false)
  return (x .- μ) ./ (σ .+ ϵ)
end<|MERGE_RESOLUTION|>--- conflicted
+++ resolved
@@ -1,138 +1,12 @@
-<<<<<<< HEAD
-using CuArrays
-using NNlib: logsoftmax, logσ
-
-# Cost functions
-
-mse(ŷ, y) = sum((ŷ .- y).^2) * 1 // length(y)
-
-_crossentropy(ŷ::AbstractVecOrMat, y::AbstractVecOrMat, weight::Nothing) =
-  -sum(y .* log.(ŷ)) * 1 // size(y, 2)
-
-_crossentropy(ŷ::AbstractVecOrMat, y::AbstractVecOrMat, weight::Union{Number, AbstractVector}) =
-  _crossentropy(ŷ, y.*weight, nothing)
-
-function crossentropy(ŷ::AbstractVecOrMat, y::AbstractVecOrMat; weight=nothing, label_smoothing=zero(eltype(y)))
-  if !iszero(label_smoothing)
-    y = y .* (1 - label_smoothing) .+ label_smoothing* 1 // size(y, 1)
-  end
-  return _crossentropy(ŷ, y, weight)
-end
-
-function logitcrossentropy(logŷ::AbstractVecOrMat, y::AbstractVecOrMat; weight = 1, label_smoothing=zero(eltype(y)))
-  if !iszero(label_smoothing)
-    y = y .* (1 - label_smoothing) .+ label_smoothing* 1 // size(y, 1)
-  end
-  return -sum(y .* logsoftmax(logŷ) .* weight) * 1 // size(y, 2)
-end
-
-"""
-    binarycrossentropy(ŷ, y; ϵ=eps(ŷ), label_smoothing=zero(y))
-
-Return `-y*log(ŷ + ϵ) - (1-y)*log(1-ŷ + ϵ)`. The ϵ term provides numerical stability.
-`label_smoothing` can provide better generalization and continuity to the loss function.
-
-    julia> binarycrossentropy.(σ.([-1.1491, 0.8619, 0.3127]), [1, 1, 0.])
-    3-element Array{Float64,1}:
-    1.4244
-    0.352317
-    0.86167
-"""
-function binarycrossentropy(ŷ, y; ϵ=eps(ŷ), label_smoothing=zero(y))
-  if !iszero(label_smoothing)
-    y = y*(1 - label_smoothing) + label_smoothing*1//2
-  end
-  return -y*log(ŷ + ϵ) - (1 - y)*log(1 - ŷ + ϵ)
-end
-
-# Re-definition to fix interaction with CuArrays.
-CuArrays.@cufunc function binarycrossentropy(ŷ, y; ϵ=eps(ŷ), label_smoothing=zero(y))
-  if !iszero(label_smoothing)
-    y = y*(1 - label_smoothing) + label_smoothing*1//2
-  end
-  return -y*log(ŷ + ϵ) - (1 - y)*log(1 - ŷ + ϵ)
-end
-=======
 """
     flatten(x::AbstractArray)
->>>>>>> 6e931632
 
 Reshape arbitrarly-shaped input into a matrix-shaped output
 preserving the last dimension size.
 Equivalent to `reshape(x, :, size(x)[end])`.
 """
-<<<<<<< HEAD
-    logitbinarycrossentropy(logŷ, y)
-
-`logitbinarycrossentropy(logŷ, y)` is mathematically equivalent to `binarycrossentropy(σ(logŷ), y)`
-but it is more numerically stable.
-`label_smoothing` can provide better generalization and continuity to the loss function.
-
-    julia> logitbinarycrossentropy.([-1.1491, 0.8619, 0.3127], [1, 1, 0.])
-    3-element Array{Float64,1}:
-     1.4244
-     0.352317
-     0.86167
-"""
-function logitbinarycrossentropy(logŷ, y; label_smoothing=zero(y))
-  if !iszero(label_smoothing)
-    y = y*(1 - label_smoothing) + label_smoothing*1//2
-  end
-  return (1 - y)*logŷ - logσ(logŷ)
-end
-
-# Re-definition to fix interaction with CuArrays.
-
-CuArrays.@cufunc function logitbinarycrossentropy(logŷ, y; label_smoothing=zero(y))
-  if !iszero(label_smoothing)
-    y = y*(1 - label_smoothing) + label_smoothing*1//2
-  end
-  return (1 - y)*logŷ - logσ(logŷ)
-end
-
-"""
-    normalise(x::AbstractArray; dims=1)
-
-Normalises `x` to mean 0 and standard deviation 1, across the dimensions given by `dims`. Defaults to normalising over columns.
-
-    julia> a = reshape(collect(1:9), 3, 3)
-    3×3 Array{Int64,2}:
-     1  4  7
-     2  5  8
-     3  6  9
-
-    julia> normalise(a)
-    3×3 Array{Float64,2}:
-     -1.22474  -1.22474  -1.22474
-      0.0       0.0       0.0
-      1.22474   1.22474   1.22474
-
-    julia> normalise(a, dims=2)
-    3×3 Array{Float64,2}:
-     -1.22474  0.0  1.22474
-     -1.22474  0.0  1.22474
-     -1.22474  0.0  1.22474
-"""
-function normalise(x::AbstractArray; dims=1)
-  μ′ = mean(x, dims = dims)
-  σ′ = std(x, dims = dims, mean = μ′, corrected=false)
-  return (x .- μ′) ./ σ′
-end
-
-"""
-    kldivergence(ŷ, y)
-KLDivergence is a measure of how much one probability distribution is different from the other.
-It is always non-negative and zero only when both the distributions are equal everywhere.
-[KL Divergence](https://en.wikipedia.org/wiki/Kullback%E2%80%93Leibler_divergence).
-"""
-function kldivergence(ŷ, y)
-  entropy = sum(y .* log.(y)) *1 //size(y,2)
-  cross_entropy = crossentropy(ŷ, y)
-  return entropy + cross_entropy
-=======
 function flatten(x::AbstractArray)
   return reshape(x, :, size(x)[end])
->>>>>>> 6e931632
 end
 
 """
