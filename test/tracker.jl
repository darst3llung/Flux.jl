--- conflicted
+++ resolved
@@ -1,15 +1,11 @@
 using Flux
 using Flux.Tracker, Test, NNlib
 using Flux.Tracker: TrackedReal, gradcheck, grad, derivative, checkpoint
-<<<<<<< HEAD
 using NNlib: conv, depthwiseconv
-=======
-using NNlib: conv
 using Printf: @sprintf
 using LinearAlgebra: diagm, dot, LowerTriangular, norm
 using Statistics: mean, std
 # using StatsBase
->>>>>>> 6cdf4ff5
 
 gradtest(f, xs::AbstractArray...) = gradcheck((xs...) -> sum(sin.(f(xs...))), xs...)
 gradtest(f, dims...) = gradtest(f, rand.(dims)...)
